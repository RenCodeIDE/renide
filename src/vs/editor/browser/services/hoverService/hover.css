/*---------------------------------------------------------------------------------------------
 *  Copyright (c) Microsoft Corporation. All rights reserved.
 *  Licensed under the MIT License. See License.txt in the project root for license information.
 *--------------------------------------------------------------------------------------------*/

<<<<<<< HEAD
.monaco-hover.workbench-hover {
=======
/* stylelint-disable layer-checker */

.monaco-workbench .workbench-hover {
>>>>>>> 52a89abf
	position: relative;
	font-size: 13px;
	line-height: 19px;
	/* Must be higher than sash's z-index and terminal canvases */
	z-index: 40;
	overflow: hidden;
	max-width: 700px;
	background: var(--vscode-editorHoverWidget-background);
	border: 1px solid var(--vscode-editorHoverWidget-border);
	border-radius: 5px;
	color: var(--vscode-editorHoverWidget-foreground);
	box-shadow: 0 2px 8px var(--vscode-widget-shadow);
}

.monaco-hover.workbench-hover .monaco-action-bar .action-item .codicon {
	/* Given our font-size, adjust action icons accordingly */
	width: 13px;
	height: 13px;
}

.monaco-hover.workbench-hover hr {
	border-bottom: none;
}

.workbench-hover.compact {
	font-size: 12px;
}

.monaco-hover.workbench-hover.compact .monaco-action-bar .action-item .codicon {
	/* Given our font-size, adjust action icons accordingly */
	width: 12px;
	height: 12px;
}

.monaco-hover.workbench-hover.compact .hover-contents {
	padding: 2px 8px;
}

.workbench-hover-container.locked .monaco-hover.workbench-hover {
	outline: 1px solid var(--vscode-editorHoverWidget-border);
}
.workbench-hover-container:focus-within.locked .monaco-hover.workbench-hover {
	outline-color: var(--vscode-focusBorder);
}

.workbench-hover-pointer {
	position: absolute;
	/* Must be higher than workbench hover z-index */
	z-index: 41;
	pointer-events: none;
}

.workbench-hover-pointer:after {
	content: '';
	position: absolute;
	width: 5px;
	height: 5px;
	background-color: var(--vscode-editorHoverWidget-background);
	border-right: 1px solid var(--vscode-editorHoverWidget-border);
	border-bottom: 1px solid var(--vscode-editorHoverWidget-border);
}
.workbench-hover-container:not(:focus-within).locked .workbench-hover-pointer:after {
	width: 4px;
	height: 4px;
	border-right-width: 2px;
	border-bottom-width: 2px;
}
.workbench-hover-container:focus-within .workbench-hover-pointer:after {
	border-right: 1px solid var(--vscode-focusBorder);
	border-bottom: 1px solid var(--vscode-focusBorder);
}

.workbench-hover-pointer.left   { left: -3px; }
.workbench-hover-pointer.right  { right: 3px; }
.workbench-hover-pointer.top    { top: -3px; }
.workbench-hover-pointer.bottom { bottom: 3px; }

.workbench-hover-pointer.left:after {
	transform: rotate(135deg);
}

.workbench-hover-pointer.right:after {
	transform: rotate(315deg);
}

.workbench-hover-pointer.top:after {
	transform: rotate(225deg);
}

.workbench-hover-pointer.bottom:after {
	transform: rotate(45deg);
}

.monaco-hover.workbench-hover a {
	color: var(--vscode-textLink-foreground);
}

.monaco-hover.workbench-hover a:focus {
	outline: 1px solid;
	outline-offset: -1px;
	text-decoration: underline;
	outline-color: var(--vscode-focusBorder);
}

.monaco-hover.workbench-hover a.codicon:focus,
.monaco-hover.workbench-hover a.monaco-button:focus {
	text-decoration: none;
}

.monaco-hover.workbench-hover a:hover,
.monaco-hover.workbench-hover a:active {
	color: var(--vscode-textLink-activeForeground);
}

.monaco-hover.workbench-hover code {
	background: var(--vscode-textCodeBlock-background);
}

.monaco-hover.workbench-hover .hover-row .actions {
	background: var(--vscode-editorHoverWidget-statusBarBackground);
}

.monaco-hover.workbench-hover.right-aligned {
	/* The context view service wraps strangely when it's right up against the edge without this */
	left: 1px;
}

.monaco-hover.workbench-hover.right-aligned .hover-row.status-bar .actions {
	flex-direction: row-reverse;
}

.monaco-hover.workbench-hover.right-aligned .hover-row.status-bar .actions .action-container {
	margin-right: 0;
	margin-left: 16px;
}<|MERGE_RESOLUTION|>--- conflicted
+++ resolved
@@ -3,13 +3,9 @@
  *  Licensed under the MIT License. See License.txt in the project root for license information.
  *--------------------------------------------------------------------------------------------*/
 
-<<<<<<< HEAD
-.monaco-hover.workbench-hover {
-=======
 /* stylelint-disable layer-checker */
 
-.monaco-workbench .workbench-hover {
->>>>>>> 52a89abf
+.monaco-hover.workbench-hover {
 	position: relative;
 	font-size: 13px;
 	line-height: 19px;
