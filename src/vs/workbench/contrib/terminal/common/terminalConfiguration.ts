--- conflicted
+++ resolved
@@ -621,41 +621,10 @@
 				localize('terminal.integrated.focusAfterRun.none', "Do nothing."),
 			]
 		},
-<<<<<<< HEAD
 		...terminalAccessibilityConfiguration,
 		...terminalStickyScrollConfiguration,
 		...terminalTypeAheadConfiguration,
 		...terminalZoomConfiguration,
-=======
-		[TerminalSettingId.AccessibleViewPreserveCursorPosition]: {
-			markdownDescription: localize('terminal.integrated.accessibleViewPreserveCursorPosition', "Preserve the cursor position on reopen of the terminal's accessible view rather than setting it to the bottom of the buffer."),
-			type: 'boolean',
-			default: false
-		},
-		[TerminalSettingId.AccessibleViewFocusOnCommandExecution]: {
-			markdownDescription: localize('terminal.integrated.accessibleViewFocusOnCommandExecution', "Focus the terminal accessible view when a command is executed."),
-			type: 'boolean',
-			default: false
-		},
-		[TerminalSettingId.StickyScrollEnabled]: {
-			markdownDescription: localize('terminal.integrated.stickyScroll.enabled', "Shows the current command at the top of the terminal."),
-			type: 'boolean',
-			default: product.quality !== 'stable'
-		},
-		[TerminalSettingId.StickyScrollMaxLineCount]: {
-			markdownDescription: localize('terminal.integrated.stickyScroll.maxLineCount', "Defines the maximum number of sticky lines to show. Sticky scroll lines will never exceed 40% of the viewport regardless of this setting."),
-			type: 'number',
-			default: 5,
-			minimum: 1,
-			maximum: 10
-		},
-		[TerminalSettingId.MouseWheelZoom]: {
-			markdownDescription: isMacintosh
-				? localize('terminal.integrated.mouseWheelZoom.mac', "Zoom the font of the terminal when using mouse wheel and holding `Cmd`.")
-				: localize('terminal.integrated.mouseWheelZoom', "Zoom the font of the terminal when using mouse wheel and holding `Ctrl`."),
-			type: 'boolean',
-			default: false
-		},
 
 		// terminal.suggest.contribution
 		[TerminalSettingId.SuggestEnabled]: {
@@ -683,7 +652,6 @@
 			type: 'boolean',
 			default: true,
 		},
->>>>>>> e1a8b9a1
 	}
 };
 
