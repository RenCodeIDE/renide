--- conflicted
+++ resolved
@@ -11,12 +11,6 @@
 import { localize } from 'vs/nls';
 import { IConfigurationService } from 'vs/platform/configuration/common/configuration';
 import { IOpenerService } from 'vs/platform/opener/common/opener';
-<<<<<<< HEAD
-import { AudioCue, IAudioCueService } from 'vs/workbench/contrib/audioCues/browser/audioCueService';
-import { ITerminalQuickFixProviderSelector, ITerminalQuickFixService } from 'vs/workbench/contrib/terminal/common/terminal';
-=======
-import { ITerminalQuickFixOpenerAction, ITerminalQuickFixOptions, TerminalQuickFixAction, TerminalQuickFixMatchResult } from 'vs/workbench/contrib/terminal/browser/terminal';
->>>>>>> b2b020d7
 import { DecorationSelector, updateLayout } from 'vs/workbench/contrib/terminal/browser/xterm/decorationStyles';
 import { IDecoration, Terminal } from 'xterm';
 // Importing types is safe in any layer
@@ -27,22 +21,12 @@
 import { CancellationTokenSource } from 'vs/base/common/cancellation';
 import { IExtensionService } from 'vs/workbench/services/extensions/common/extensions';
 import { ITerminalContributionService } from 'vs/workbench/contrib/terminal/common/terminalExtensionPoints';
-<<<<<<< HEAD
-import { ITerminalQuickFixOptions, IResolvedExtensionOptions, IUnresolvedExtensionOptions, ITerminalCommandSelector, IInternalOptions, ITerminalQuickFixCommandAction, ITerminalQuickFixOpenerAction, ITerminalQuickFix } from 'vs/platform/terminal/common/terminal';
-import { IActionWidgetService } from 'vs/platform/actionWidget/browser/actionWidget';
-import { ActionSet } from 'vs/platform/actionWidget/common/actionWidget';
-import { TerminalQuickFix, toMenuItems } from 'vs/workbench/contrib/terminal/browser/widgets/terminalQuickFixMenuItems';
-import { ICommandService } from 'vs/platform/commands/common/commands';
-import { previewSelectedActionCommand } from 'vs/platform/actionWidget/browser/actionList';
-=======
-import { IExtensionTerminalQuickFix } from 'vs/platform/terminal/common/terminal';
-import { URI } from 'vs/base/common/uri';
-import { gitCreatePr, gitPushSetUpstream, gitSimilar } from 'vs/workbench/contrib/terminal/browser/terminalQuickFixBuiltinActions';
 import { AudioCue, IAudioCueService } from 'vs/platform/audioCues/browser/audioCueService';
 import { IActionWidgetService } from 'vs/platform/actionWidget/browser/actionWidget';
 import { ActionSet } from 'vs/platform/actionWidget/common/actionWidget';
 import { TerminalQuickFix, TerminalQuickFixType, toMenuItems } from 'vs/workbench/contrib/terminal/browser/widgets/terminalQuickFixMenuItems';
->>>>>>> b2b020d7
+import { IInternalOptions, IResolvedExtensionOptions, ITerminalCommandSelector, ITerminalQuickFix, ITerminalQuickFixCommandAction, ITerminalQuickFixOpenerAction, ITerminalQuickFixOptions, IUnresolvedExtensionOptions } from 'vs/platform/terminal/common/terminal';
+import { ITerminalQuickFixProviderSelector, ITerminalQuickFixService } from 'vs/workbench/contrib/terminal/common/terminal';
 
 const quickFixTelemetryTitle = 'terminal/quick-fix';
 type QuickFixResultTelemetryEvent = {
@@ -87,17 +71,13 @@
 	constructor(
 		private readonly _capabilities: ITerminalCapabilityStore,
 		@ITerminalQuickFixService private readonly _quickFixService: ITerminalQuickFixService,
-		@ICommandService private readonly _commandService: ICommandService,
 		@IConfigurationService private readonly _configurationService: IConfigurationService,
 		@IAudioCueService private readonly _audioCueService: IAudioCueService,
 		@IOpenerService private readonly _openerService: IOpenerService,
 		@ITelemetryService private readonly _telemetryService: ITelemetryService,
 		@ILogService private readonly _logService: ILogService,
-<<<<<<< HEAD
 		@IExtensionService private readonly _extensionService: IExtensionService,
 		@ITerminalContributionService private readonly _terminalContributionService: ITerminalContributionService,
-=======
->>>>>>> b2b020d7
 		@IActionWidgetService private readonly _actionWidgetService: IActionWidgetService
 	) {
 		super();
@@ -278,13 +258,8 @@
 					height: rect.height
 				};
 				// TODO: What's documentation do? Need a vscode command?
-<<<<<<< HEAD
-				const documentation = fixes.map(f => { return { id: f.id, title: f.id, tooltip: f.tooltip }; });
-				const actions = fixes.map(f => new TerminalQuickFix(f, f.label));
-=======
 				const documentation = fixes.map(f => { return { id: f.id, title: f.label, tooltip: f.tooltip }; });
 				const actions = fixes.map(f => new TerminalQuickFix(f, f.class || TerminalQuickFixType.Command, f.label));
->>>>>>> b2b020d7
 				const actionSet = {
 					// TODO: Documentation and actions are separate?
 					documentation,
@@ -367,14 +342,9 @@
 					let action: IAction | undefined;
 					if ('type' in quickFix) {
 						switch (quickFix.type) {
-<<<<<<< HEAD
-							case 'command': {
+							case TerminalQuickFixType.Command: {
 								const fix = quickFix as ITerminalQuickFixCommandAction;
 								const label = localize('quickFix.command', 'Run: {0}', fix.terminalCommand);
-=======
-							case TerminalQuickFixType.Command: {
-								const label = localize('quickFix.command', 'Run: {0}', quickFix.command);
->>>>>>> b2b020d7
 								action = {
 									id: quickFix.id,
 									label,
@@ -392,14 +362,9 @@
 								expectedCommands.push(fix.terminalCommand);
 								break;
 							}
-<<<<<<< HEAD
-							case 'opener': {
+							case TerminalQuickFixType.Opener: {
 								const fix = quickFix as ITerminalQuickFixOpenerAction;
 								const label = localize('quickFix.opener', 'Open: {0}', fix.uri.toString());
-=======
-							case TerminalQuickFixType.Opener: {
-								const label = localize('quickFix.opener', 'Open: {0}', quickFix.uri.toString());
->>>>>>> b2b020d7
 								action = {
 									id: quickFix.id,
 									label,
@@ -441,7 +406,6 @@
 	return fixes.length > 0 ? { fixes, onDidRunQuickFix, expectedCommands } : undefined;
 }
 
-<<<<<<< HEAD
 function convertToQuickFixOptions(selectorProvider: ITerminalQuickFixProviderSelector): IResolvedExtensionOptions {
 	return {
 		id: selectorProvider.selector.id,
@@ -450,65 +414,5 @@
 		outputMatcher: selectorProvider.selector.outputMatcher,
 		exitStatus: selectorProvider.selector.exitStatus,
 		getQuickFixes: selectorProvider.provider.provideTerminalQuickFixes,
-=======
-export function convertToQuickFixOptions(quickFix: IExtensionTerminalQuickFix): ITerminalQuickFixOptions {
-	const type = quickFix.commandToRun ? 'command' : quickFix.linkToOpen ? 'opener' : undefined;
-	const options = {
-		id: quickFix.id,
-		commandLineMatcher: quickFix.commandLineMatcher,
-		outputMatcher: quickFix.outputMatcher,
-		type,
-		getQuickFixes: type === 'command' ? (matchResult: TerminalQuickFixMatchResult) => {
-			const matches = matchResult.outputMatch;
-			const commandToRun = quickFix.commandToRun;
-			if (!matches || !commandToRun) {
-				return;
-			}
-			const groups = matches.groups;
-			if (!groups) {
-				return;
-			}
-			const actions: TerminalQuickFixAction[] = [];
-			let fixedCommand = commandToRun;
-			for (const [key, value] of Object.entries(groups)) {
-				const varToResolve = '${group:' + `${key}` + '}';
-				if (!commandToRun.includes(varToResolve)) {
-					return [];
-				}
-				fixedCommand = fixedCommand.replaceAll(varToResolve, value);
-			}
-			if (fixedCommand) {
-				actions.push({
-					type: 'command',
-					id: quickFix.id,
-					command: fixedCommand,
-					addNewLine: true
-				});
-				return actions;
-			}
-			return;
-		} : (matchResult: TerminalQuickFixMatchResult) => {
-			const matches = matchResult.outputMatch;
-			const linkToOpen = quickFix.linkToOpen;
-			if (!matches || !linkToOpen) {
-				return;
-			}
-			const groups = matches.groups;
-			if (!groups) {
-				return;
-			}
-			let link = linkToOpen;
-			for (const [key, value] of Object.entries(groups)) {
-				const varToResolve = '${group:' + `${key}` + '}';
-				if (!linkToOpen?.includes(varToResolve)) {
-					return [];
-				}
-				link = link.replaceAll(varToResolve, value);
-			}
-			return link ? { type: 'opener', uri: URI.parse(link), id: quickFix.id } as ITerminalQuickFixOpenerAction : [];
-		},
-		exitStatus: quickFix.exitStatus,
-		source: quickFix.extensionIdentifier
->>>>>>> b2b020d7
 	};
 }