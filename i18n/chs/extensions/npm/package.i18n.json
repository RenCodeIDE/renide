--- conflicted
+++ resolved
@@ -19,11 +19,8 @@
 	"taskdef.path": "包含 package.json 文件的文件夹路径，其中 package.json 文件提供脚本。可以省略。",
 	"view.name": "npm 脚本",
 	"command.refresh": "刷新",
+	"command.run": "运行",
 	"command.debug": "调试",
-<<<<<<< HEAD
-	"command.openScript": "开放"
-=======
 	"command.openScript": "开放",
 	"command.runInstall": "运行 install"
->>>>>>> 8647b7c1
 }